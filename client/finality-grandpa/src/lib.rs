--- conflicted
+++ resolved
@@ -76,10 +76,6 @@
 use sp_consensus::{SelectChain, BlockImport};
 use sp_core::{
 	crypto::Public,
-<<<<<<< HEAD
-	traits::SyncCryptoStore,
-=======
->>>>>>> a845ff33
 };
 use sp_keystore::{SyncCryptoStorePtr, SyncCryptoStore};
 use sp_application_crypto::AppKey;
@@ -276,11 +272,7 @@
 	/// Some local identifier of the voter.
 	pub name: Option<String>,
 	/// The keystore that manages the keys of this node.
-<<<<<<< HEAD
-	pub keystore: Option<Arc<SyncCryptoStore>>,
-=======
 	pub keystore: Option<SyncCryptoStorePtr>,
->>>>>>> a845ff33
 }
 
 impl Config {
@@ -617,11 +609,7 @@
 	voters: &Arc<VoterSet<AuthorityId>>,
 	client: Arc<C>,
 	network: &NetworkBridge<Block, N>,
-<<<<<<< HEAD
-	keystore: Option<&Arc<SyncCryptoStore>>,
-=======
 	keystore: Option<&SyncCryptoStorePtr>,
->>>>>>> a845ff33
 	metrics: Option<until_imported::Metrics>,
 ) -> (
 	impl Stream<
@@ -1137,21 +1125,13 @@
 /// Returns the key pair of the node that is being used in the current voter set or `None`.
 fn is_voter(
 	voters: &Arc<VoterSet<AuthorityId>>,
-<<<<<<< HEAD
-	keystore: Option<&Arc<SyncCryptoStore>>,
-=======
 	keystore: Option<& SyncCryptoStorePtr>,
->>>>>>> a845ff33
 ) -> Option<AuthorityId> {
 	match keystore {
 		Some(keystore) => voters
 			.iter()
 			.find(|(p, _)| {
-<<<<<<< HEAD
-				keystore.has_keys(&[(p.to_raw_vec(), AuthorityId::ID)])
-=======
 				SyncCryptoStore::has_keys(&**keystore, &[(p.to_raw_vec(), AuthorityId::ID)])
->>>>>>> a845ff33
 			})
 			.map(|(p, _)| p.clone()),
 		None => None,
@@ -1161,22 +1141,14 @@
 /// Returns the authority id of this node, if available.
 fn authority_id<'a, I>(
 	authorities: &mut I,
-<<<<<<< HEAD
-	keystore: Option<Arc<SyncCryptoStore>>,
-=======
 	keystore: Option<&SyncCryptoStorePtr>,
->>>>>>> a845ff33
 ) -> Option<AuthorityId> where
 	I: Iterator<Item = &'a AuthorityId>,
 {
 	match keystore {
 		Some(keystore) => {
 			authorities
-<<<<<<< HEAD
-				.find(|p| keystore.has_keys(&[(p.to_raw_vec(), AuthorityId::ID)]))
-=======
 				.find(|p| SyncCryptoStore::has_keys(&**keystore, &[(p.to_raw_vec(), AuthorityId::ID)]))
->>>>>>> a845ff33
 				.cloned()
 		},
 		None => None,
