// This file is part of Substrate.

// Copyright (C) 2018-2021 Parity Technologies (UK) Ltd.
// SPDX-License-Identifier: GPL-3.0-or-later WITH Classpath-exception-2.0

// This program is free software: you can redistribute it and/or modify
// it under the terms of the GNU General Public License as published by
// the Free Software Foundation, either version 3 of the License, or
// (at your option) any later version.

// This program is distributed in the hope that it will be useful,
// but WITHOUT ANY WARRANTY; without even the implied warranty of
// MERCHANTABILITY or FITNESS FOR A PARTICULAR PURPOSE. See the
// GNU General Public License for more details.

// You should have received a copy of the GNU General Public License
// along with this program. If not, see <https://www.gnu.org/licenses/>.

//! Aura (Authority-round) consensus in substrate.
//!
//! Aura works by having a list of authorities A who are expected to roughly
//! agree on the current time. Time is divided up into discrete slots of t
//! seconds each. For each slot s, the author of that slot is A[s % |A|].
//!
//! The author is allowed to issue one block but not more during that slot,
//! and it will be built upon the longest valid chain that has been seen.
//!
//! Blocks from future steps will be either deferred or rejected depending on how
//! far in the future they are.
//!
//! NOTE: Aura itself is designed to be generic over the crypto used.
#![forbid(missing_docs, unsafe_code)]
use std::{
	sync::Arc, marker::PhantomData, hash::Hash, fmt::Debug, pin::Pin,
	convert::{TryFrom, TryInto},
};

use futures::prelude::*;
use log::{debug, trace};

use codec::{Encode, Decode, Codec};

use sp_consensus::{
	BlockImport, Environment, Proposer, CanAuthorWith, ForkChoiceStrategy, BlockImportParams,
	BlockOrigin, Error as ConsensusError, SelectChain,
};
use sc_client_api::{backend::AuxStore, BlockOf};
use sp_blockchain::{Result as CResult, well_known_cache_keys, ProvideCache, HeaderBackend};
use sp_core::crypto::Public;
use sp_application_crypto::{AppKey, AppPublic};
use sp_runtime::{generic::BlockId, traits::NumberFor};
use sp_runtime::traits::{Block as BlockT, Header, DigestItemFor, Zero, Member};
use sp_api::ProvideRuntimeApi;
use sp_core::crypto::Pair;
use sp_keystore::{SyncCryptoStorePtr, SyncCryptoStore};
use sp_inherents::CreateInherentDataProviders;
use sc_telemetry::TelemetryHandle;
use sc_consensus_slots::{
	SlotInfo, BackoffAuthoringBlocksStrategy, InherentDataProviderExt, StorageChanges,
};
use sp_consensus_slots::Slot;

mod import_queue;

pub use sp_consensus_aura::{
	ConsensusLog, AuraApi, AURA_ENGINE_ID, digests::CompatibleDigestItem,
	inherents::{
		InherentType as AuraInherent,
		INHERENT_IDENTIFIER, InherentDataProvider,
	},
};
pub use sp_consensus::SyncOracle;
pub use import_queue::{ImportQueueParams, import_queue, AuraBlockImport, CheckForEquivocation};
pub use sc_consensus_slots::SlotProportion;

type AuthorityId<P> = <P as Pair>::Public;

/// Slot duration type for Aura.
pub type SlotDuration = sc_consensus_slots::SlotDuration<sp_consensus_aura::SlotDuration>;

/// Get type of `SlotDuration` for Aura.
pub fn slot_duration<A, B, C>(client: &C) -> CResult<SlotDuration> where
	A: Codec,
	B: BlockT,
	C: AuxStore + ProvideRuntimeApi<B>,
	C::Api: AuraApi<B, A>,
{
	SlotDuration::get_or_compute(client, |a, b| a.slot_duration(b).map_err(Into::into))
}

/// Get slot author for given block along with authorities.
fn slot_author<P: Pair>(slot: Slot, authorities: &[AuthorityId<P>]) -> Option<&AuthorityId<P>> {
	if authorities.is_empty() { return None }

	let idx = *slot % (authorities.len() as u64);
	assert!(
		idx <= usize::max_value() as u64,
		"It is impossible to have a vector with length beyond the address space; qed",
	);

	let current_author = authorities.get(idx as usize)
		.expect("authorities not empty; index constrained to list length;\
				this is a valid index; qed");

	Some(current_author)
}

/// Parameters of [`start_aura`].
<<<<<<< HEAD
pub struct StartAuraParams<C, SC, I, PF, SO, BS, CAW, L> {
=======
pub struct StartAuraParams<C, SC, I, PF, SO, BS, CAW, IDP> {
>>>>>>> ec180313
	/// The duration of a slot.
	pub slot_duration: SlotDuration,
	/// The client to interact with the chain.
	pub client: Arc<C>,
	/// A select chain implementation to select the best block.
	pub select_chain: SC,
	/// The block import.
	pub block_import: I,
	/// The proposer factory to build proposer instances.
	pub proposer_factory: PF,
	/// The sync oracle that can give us the current sync status.
	pub sync_oracle: SO,
	/// Something that can create the inherent data providers.
	pub create_inherent_data_providers: IDP,
	/// Should we force the authoring of blocks?
	pub force_authoring: bool,
	/// The backoff strategy when we miss slots.
	pub backoff_authoring_blocks: Option<BS>,
	/// The keystore used by the node.
	pub keystore: SyncCryptoStorePtr,
	/// Can we author a block with this node?
	pub can_author_with: CAW,
	/// Hook into the sync module to control the justification sync process.
	pub justification_sync_link: L,
	/// The proportion of the slot dedicated to proposing.
	///
	/// The block proposing will be limited to this proportion of the slot from the starting of the
	/// slot. However, the proposing can still take longer when there is some lenience factor applied,
	/// because there were no blocks produced for some slots.
	pub block_proposal_slot_portion: SlotProportion,
	/// Telemetry instance used to report telemetry metrics.
	pub telemetry: Option<TelemetryHandle>,
}

/// Start the aura worker. The returned future should be run in a futures executor.
<<<<<<< HEAD
pub fn start_aura<P, B, C, SC, PF, I, SO, BS, CAW, L, Error>(
=======
pub fn start_aura<P, B, C, SC, PF, I, SO, CAW, BS, Error, IDP>(
>>>>>>> ec180313
	StartAuraParams {
		slot_duration,
		client,
		select_chain,
		block_import,
		proposer_factory,
		sync_oracle,
		create_inherent_data_providers,
		force_authoring,
		backoff_authoring_blocks,
		keystore,
		can_author_with,
		justification_sync_link,
		block_proposal_slot_portion,
		telemetry,
<<<<<<< HEAD
	}: StartAuraParams<C, SC, I, PF, SO, BS, CAW, L>,
) -> Result<impl Future<Output = ()>, sp_consensus::Error>
where
=======
	}: StartAuraParams<C, SC, I, PF, SO, BS, CAW, IDP>,
) -> Result<impl Future<Output = ()>, sp_consensus::Error> where
>>>>>>> ec180313
	B: BlockT,
	C: ProvideRuntimeApi<B> + BlockOf + ProvideCache<B> + AuxStore + HeaderBackend<B> + Send + Sync,
	C::Api: AuraApi<B, AuthorityId<P>>,
	SC: SelectChain<B>,
	PF: Environment<B, Error = Error> + Send + Sync + 'static,
	PF::Proposer: Proposer<B, Error = Error, Transaction = sp_api::TransactionFor<C, B>>,
	P: Pair + Send + Sync,
	P::Public: AppPublic + Hash + Member + Encode + Decode,
	P::Signature: TryFrom<Vec<u8>> + Hash + Member + Encode + Decode,
	I: BlockImport<B, Transaction = sp_api::TransactionFor<C, B>> + Send + Sync + 'static,
	Error: std::error::Error + Send + From<sp_consensus::Error> + 'static,
	SO: SyncOracle + Send + Sync + Clone,
	BS: BackoffAuthoringBlocksStrategy<NumberFor<B>> + Send + 'static,
<<<<<<< HEAD
	CAW: CanAuthorWith<B> + Send,
	L: sp_consensus::JustificationSyncLink<B> + 'static,
=======
	IDP: CreateInherentDataProviders<B, ()> + Send,
	IDP::InherentDataProviders: InherentDataProviderExt + Send,
>>>>>>> ec180313
{
	let worker = build_aura_worker::<P, _, _, _, _, _, _, _>(BuildAuraWorkerParams {
		client: client.clone(),
		block_import,
		proposer_factory,
		keystore,
		sync_oracle: sync_oracle.clone(),
		force_authoring,
		backoff_authoring_blocks,
		telemetry,
		block_proposal_slot_portion,
	});

<<<<<<< HEAD
	register_aura_inherent_data_provider(
		&inherent_data_providers,
		slot_duration.slot_duration()
	)?;

=======
>>>>>>> ec180313
	Ok(sc_consensus_slots::start_slot_worker(
		slot_duration,
		select_chain,
		worker,
		sync_oracle,
<<<<<<< HEAD
		justification_sync_link,
		inherent_data_providers,
		AuraSlotCompatible,
=======
		create_inherent_data_providers,
>>>>>>> ec180313
		can_author_with,
	))
}

/// Parameters of [`build_aura_worker`].
pub struct BuildAuraWorkerParams<C, I, PF, SO, BS> {
	/// The client to interact with the chain.
	pub client: Arc<C>,
	/// The block import.
	pub block_import: I,
	/// The proposer factory to build proposer instances.
	pub proposer_factory: PF,
	/// The sync oracle that can give us the current sync status.
	pub sync_oracle: SO,
	/// Should we force the authoring of blocks?
	pub force_authoring: bool,
	/// The backoff strategy when we miss slots.
	pub backoff_authoring_blocks: Option<BS>,
	/// The keystore used by the node.
	pub keystore: SyncCryptoStorePtr,
	/// The proportion of the slot dedicated to proposing.
	///
	/// The block proposing will be limited to this proportion of the slot from the starting of the
	/// slot. However, the proposing can still take longer when there is some lenience factor applied,
	/// because there were no blocks produced for some slots.
	pub block_proposal_slot_portion: SlotProportion,
	/// Telemetry instance used to report telemetry metrics.
	pub telemetry: Option<TelemetryHandle>,
}

/// Build the aura worker.
///
/// The caller is responsible for running this worker, otherwise it will do nothing.
pub fn build_aura_worker<P, B, C, PF, I, SO, BS, Error>(
	BuildAuraWorkerParams {
		client,
		block_import,
		proposer_factory,
		sync_oracle,
		backoff_authoring_blocks,
		keystore,
		block_proposal_slot_portion,
		telemetry,
		force_authoring,
	}: BuildAuraWorkerParams<C, I, PF, SO, BS>,
) -> impl sc_consensus_slots::SlotWorker<B, <PF::Proposer as Proposer<B>>::Proof> where
	B: BlockT,
	C: ProvideRuntimeApi<B> + BlockOf + ProvideCache<B> + AuxStore + HeaderBackend<B> + Send + Sync,
	C::Api: AuraApi<B, AuthorityId<P>>,
	PF: Environment<B, Error = Error> + Send + Sync + 'static,
	PF::Proposer: Proposer<B, Error = Error, Transaction = sp_api::TransactionFor<C, B>>,
	P: Pair + Send + Sync,
	P::Public: AppPublic + Hash + Member + Encode + Decode,
	P::Signature: TryFrom<Vec<u8>> + Hash + Member + Encode + Decode,
	I: BlockImport<B, Transaction = sp_api::TransactionFor<C, B>> + Send + Sync + 'static,
	Error: std::error::Error + Send + From<sp_consensus::Error> + 'static,
	SO: SyncOracle + Send + Sync + Clone,
	BS: BackoffAuthoringBlocksStrategy<NumberFor<B>> + Send + 'static,
{
	AuraWorker {
		client,
		block_import,
		env: proposer_factory,
		keystore,
		sync_oracle,
		force_authoring,
		backoff_authoring_blocks,
		telemetry,
		block_proposal_slot_portion,
		_key_type: PhantomData::<P>,
	}
}

struct AuraWorker<C, E, I, P, SO, BS> {
	client: Arc<C>,
	block_import: I,
	env: E,
	keystore: SyncCryptoStorePtr,
	sync_oracle: SO,
	force_authoring: bool,
	backoff_authoring_blocks: Option<BS>,
	block_proposal_slot_portion: SlotProportion,
	telemetry: Option<TelemetryHandle>,
	_key_type: PhantomData<P>,
}

impl<B, C, E, I, P, Error, SO, BS> sc_consensus_slots::SimpleSlotWorker<B>
	for AuraWorker<C, E, I, P, SO, BS>
where
	B: BlockT,
	C: ProvideRuntimeApi<B> + BlockOf + ProvideCache<B> + HeaderBackend<B> + Sync,
	C::Api: AuraApi<B, AuthorityId<P>>,
	E: Environment<B, Error = Error>,
	E::Proposer: Proposer<B, Error = Error, Transaction = sp_api::TransactionFor<C, B>>,
	I: BlockImport<B, Transaction = sp_api::TransactionFor<C, B>> + Send + Sync + 'static,
	P: Pair + Send + Sync,
	P::Public: AppPublic + Public + Member + Encode + Decode + Hash,
	P::Signature: TryFrom<Vec<u8>> + Member + Encode + Decode + Hash + Debug,
	SO: SyncOracle + Send + Clone,
	BS: BackoffAuthoringBlocksStrategy<NumberFor<B>> + Send + 'static,
	Error: std::error::Error + Send + From<sp_consensus::Error> + 'static,
{
	type BlockImport = I;
	type SyncOracle = SO;
	type CreateProposer = Pin<Box<
		dyn Future<Output = Result<E::Proposer, sp_consensus::Error>> + Send + 'static
	>>;
	type Proposer = E::Proposer;
	type Claim = P::Public;
	type EpochData = Vec<AuthorityId<P>>;

	fn logging_target(&self) -> &'static str {
		"aura"
	}

	fn block_import(&mut self) -> &mut Self::BlockImport {
		&mut self.block_import
	}

	fn epoch_data(
		&self,
		header: &B::Header,
		_slot: Slot,
	) -> Result<Self::EpochData, sp_consensus::Error> {
		authorities(self.client.as_ref(), &BlockId::Hash(header.hash()))
	}

	fn authorities_len(&self, epoch_data: &Self::EpochData) -> Option<usize> {
		Some(epoch_data.len())
	}

	fn claim_slot(
		&self,
		_header: &B::Header,
		slot: Slot,
		epoch_data: &Self::EpochData,
	) -> Option<Self::Claim> {
		let expected_author = slot_author::<P>(slot, epoch_data);
		expected_author.and_then(|p| {
			if SyncCryptoStore::has_keys(
				&*self.keystore,
				&[(p.to_raw_vec(), sp_application_crypto::key_types::AURA)],
			) {
				Some(p.clone())
			} else {
				None
			}
		})
	}

	fn pre_digest_data(
		&self,
		slot: Slot,
		_claim: &Self::Claim,
	) -> Vec<sp_runtime::DigestItem<B::Hash>> {
		vec![
			<DigestItemFor<B> as CompatibleDigestItem<P::Signature>>::aura_pre_digest(slot),
		]
	}

	fn block_import_params(&self) -> Box<dyn Fn(
		B::Header,
		&B::Hash,
		Vec<B::Extrinsic>,
		StorageChanges<sp_api::TransactionFor<C, B>, B>,
		Self::Claim,
		Self::EpochData,
	) -> Result<
		sp_consensus::BlockImportParams<B, sp_api::TransactionFor<C, B>>,
		sp_consensus::Error> + Send + 'static>
	{
		let keystore = self.keystore.clone();
		Box::new(move |header, header_hash, body, storage_changes, public, _epoch| {
			// sign the pre-sealed hash of the block and then
			// add it to a digest item.
			let public_type_pair = public.to_public_crypto_pair();
			let public = public.to_raw_vec();
			let signature = SyncCryptoStore::sign_with(
				&*keystore,
				<AuthorityId<P> as AppKey>::ID,
				&public_type_pair,
				header_hash.as_ref()
			).map_err(|e| sp_consensus::Error::CannotSign(
				public.clone(), e.to_string(),
			))?
			.ok_or_else(|| sp_consensus::Error::CannotSign(
				public.clone(), "Could not find key in keystore.".into(),
			))?;
			let signature = signature.clone().try_into()
				.map_err(|_| sp_consensus::Error::InvalidSignature(
					signature, public
				))?;

			let signature_digest_item = <
				DigestItemFor<B> as CompatibleDigestItem<P::Signature>
			>::aura_seal(signature);

			let mut import_block = BlockImportParams::new(BlockOrigin::Own, header);
			import_block.post_digests.push(signature_digest_item);
			import_block.body = Some(body);
			import_block.storage_changes = Some(storage_changes);
			import_block.fork_choice = Some(ForkChoiceStrategy::LongestChain);

			Ok(import_block)
		})
	}

	fn force_authoring(&self) -> bool {
		self.force_authoring
	}

	fn should_backoff(&self, slot: Slot, chain_head: &B::Header) -> bool {
		if let Some(ref strategy) = self.backoff_authoring_blocks {
			if let Ok(chain_head_slot) = find_pre_digest::<B, P::Signature>(chain_head) {
				return strategy.should_backoff(
					*chain_head.number(),
					chain_head_slot,
					self.client.info().finalized_number,
					slot,
					self.logging_target(),
				);
			}
		}
		false
	}

	fn sync_oracle(&mut self) -> &mut Self::SyncOracle {
		&mut self.sync_oracle
	}

	fn proposer(&mut self, block: &B::Header) -> Self::CreateProposer {
		Box::pin(self.env.init(block).map_err(|e| {
			sp_consensus::Error::ClientImport(format!("{:?}", e)).into()
		}))
	}

	fn telemetry(&self) -> Option<TelemetryHandle> {
		self.telemetry.clone()
	}

	fn proposing_remaining_duration(
		&self,
		slot_info: &SlotInfo<B>,
	) -> std::time::Duration {
		let max_proposing = slot_info.duration.mul_f32(self.block_proposal_slot_portion.get());

		let slot_remaining = slot_info.ends_at
			.checked_duration_since(std::time::Instant::now())
			.unwrap_or_default();

		let slot_remaining = std::cmp::min(slot_remaining, max_proposing);

		// If parent is genesis block, we don't require any lenience factor.
		if slot_info.chain_head.number().is_zero() {
			return slot_remaining
		}

		let parent_slot = match find_pre_digest::<B, P::Signature>(&slot_info.chain_head) {
			Err(_) => return slot_remaining,
			Ok(d) => d,
		};

		if let Some(slot_lenience) =
			sc_consensus_slots::slot_lenience_exponential(parent_slot, slot_info)
		{
			debug!(
				target: "aura",
				"No block for {} slots. Applying linear lenience of {}s",
				slot_info.slot.saturating_sub(parent_slot + 1),
				slot_lenience.as_secs(),
			);

			slot_remaining + slot_lenience
		} else {
			slot_remaining
		}
	}
}

fn aura_err<B: BlockT>(error: Error<B>) -> Error<B> {
	debug!(target: "aura", "{}", error);
	error
}

#[derive(derive_more::Display, Debug)]
enum Error<B: BlockT> {
	#[display(fmt = "Multiple Aura pre-runtime headers")]
	MultipleHeaders,
	#[display(fmt = "No Aura pre-runtime digest found")]
	NoDigestFound,
	#[display(fmt = "Header {:?} is unsealed", _0)]
	HeaderUnsealed(B::Hash),
	#[display(fmt = "Header {:?} has a bad seal", _0)]
	HeaderBadSeal(B::Hash),
	#[display(fmt = "Slot Author not found")]
	SlotAuthorNotFound,
	#[display(fmt = "Bad signature on {:?}", _0)]
	BadSignature(B::Hash),
	Client(sp_blockchain::Error),
	#[display(fmt = "Slot number must increase: parent slot: {}, this slot: {}", _0, _1)]
	SlotMustIncrease(Slot, Slot),
	#[display(fmt = "Parent ({}) of {} unavailable. Cannot import", _0, _1)]
	ParentUnavailable(B::Hash, B::Hash),
	#[display(fmt = "Unknown inherent error for identifier: {}", "String::from_utf8_lossy(_0)")]
	UnknownInherentError(sp_inherents::InherentIdentifier),
	#[display(fmt = "Inherent error: {}", _0)]
	Inherent(sp_inherents::Error),
}

impl<B: BlockT> std::convert::From<Error<B>> for String {
	fn from(error: Error<B>) -> String {
		error.to_string()
	}
}

fn find_pre_digest<B: BlockT, Signature: Codec>(header: &B::Header) -> Result<Slot, Error<B>> {
	if header.number().is_zero() {
		return Ok(0.into());
	}

	let mut pre_digest: Option<Slot> = None;
	for log in header.digest().logs() {
		trace!(target: "aura", "Checking log {:?}", log);
		match (CompatibleDigestItem::<Signature>::as_aura_pre_digest(log), pre_digest.is_some()) {
			(Some(_), true) => Err(aura_err(Error::MultipleHeaders))?,
			(None, _) => trace!(target: "aura", "Ignoring digest not meant for us"),
			(s, false) => pre_digest = s,
		}
	}
	pre_digest.ok_or_else(|| aura_err(Error::NoDigestFound))
}

fn authorities<A, B, C>(client: &C, at: &BlockId<B>) -> Result<Vec<A>, ConsensusError> where
	A: Codec + Debug,
	B: BlockT,
	C: ProvideRuntimeApi<B> + BlockOf + ProvideCache<B>,
	C::Api: AuraApi<B, A>,
{
	client
		.cache()
		.and_then(|cache| cache
			.get_at(&well_known_cache_keys::AUTHORITIES, at)
			.unwrap_or(None)
			.and_then(|(_, _, v)| Decode::decode(&mut &v[..]).ok())
		)
		.or_else(|| AuraApi::authorities(&*client.runtime_api(), at).ok())
		.ok_or_else(|| sp_consensus::Error::InvalidAuthoritiesSet.into())
}

#[cfg(test)]
mod tests {
	use super::*;
	use sp_consensus::{
		NoNetwork as DummyOracle, Proposal, AlwaysCanAuthor, DisableProofRecording,
		import_queue::BoxJustificationImport, SlotData,
	};
	use sc_network_test::{Block as TestBlock, *};
	use sp_runtime::traits::{Block as BlockT, DigestFor};
	use sc_network::config::ProtocolConfig;
	use parking_lot::Mutex;
	use sp_keyring::sr25519::Keyring;
	use sc_client_api::BlockchainEvents;
	use sp_consensus_aura::sr25519::AuthorityPair;
	use sc_consensus_slots::{SimpleSlotWorker, BackoffAuthoringOnFinalizedHeadLagging};
	use std::{task::Poll, time::{Instant, Duration}};
	use sc_block_builder::BlockBuilderProvider;
	use sp_runtime::traits::Header as _;
	use substrate_test_runtime_client::{TestClient, runtime::{Header, H256}};
	use sc_keystore::LocalKeystore;
	use sp_application_crypto::key_types::AURA;
	use sp_inherents::InherentData;
	use sp_timestamp::InherentDataProvider as TimestampInherentDataProvider;

	type Error = sp_blockchain::Error;

	struct DummyFactory(Arc<TestClient>);
	struct DummyProposer(u64, Arc<TestClient>);

	impl Environment<TestBlock> for DummyFactory {
		type Proposer = DummyProposer;
		type CreateProposer = futures::future::Ready<Result<DummyProposer, Error>>;
		type Error = Error;

		fn init(&mut self, parent_header: &<TestBlock as BlockT>::Header)
			-> Self::CreateProposer
		{
			futures::future::ready(Ok(DummyProposer(parent_header.number + 1, self.0.clone())))
		}
	}

	impl Proposer<TestBlock> for DummyProposer {
		type Error = Error;
		type Transaction = sc_client_api::TransactionFor<
			substrate_test_runtime_client::Backend,
			TestBlock
		>;
		type Proposal = future::Ready<Result<Proposal<TestBlock, Self::Transaction, ()>, Error>>;
		type ProofRecording = DisableProofRecording;
		type Proof = ();

		fn propose(
			self,
			_: InherentData,
			digests: DigestFor<TestBlock>,
			_: Duration,
			_: Option<usize>,
		) -> Self::Proposal {
			let r = self.1.new_block(digests).unwrap().build().map_err(|e| e.into());

			future::ready(r.map(|b| Proposal {
				block: b.block,
				proof: (),
				storage_changes: b.storage_changes,
			}))
		}
	}

	const SLOT_DURATION: u64 = 1000;

	type AuraVerifier = import_queue::AuraVerifier<
		PeersFullClient,
		AuthorityPair,
		AlwaysCanAuthor,
		Box<dyn CreateInherentDataProviders<
			TestBlock,
			(),
			InherentDataProviders = (TimestampInherentDataProvider, InherentDataProvider)
		>>
	>;
	type AuraPeer = Peer<(), PeersClient>;

	pub struct AuraTestNet {
		peers: Vec<AuraPeer>,
	}

	impl TestNetFactory for AuraTestNet {
		type Verifier = AuraVerifier;
		type PeerData = ();
		type BlockImport = PeersClient;

		/// Create new test network with peers and given config.
		fn from_config(_config: &ProtocolConfig) -> Self {
			AuraTestNet {
				peers: Vec::new(),
			}
		}

		fn make_verifier(&self, client: PeersClient, _cfg: &ProtocolConfig, _peer_data: &())
			-> Self::Verifier
		{
			match client {
				PeersClient::Full(client, _) => {
					let slot_duration = slot_duration(&*client).expect("slot duration available");

					assert_eq!(slot_duration.slot_duration().as_millis() as u64, SLOT_DURATION);
					import_queue::AuraVerifier::new(
						client,
						Box::new(|_, _| async {
							let timestamp = TimestampInherentDataProvider::from_system_time();
							let slot = InherentDataProvider::from_timestamp_and_duration(
								*timestamp,
								Duration::from_secs(6),
							);

							Ok((timestamp, slot))
						}),
						AlwaysCanAuthor,
						CheckForEquivocation::Yes,
						None,
					)
				},
				PeersClient::Light(_, _) => unreachable!("No (yet) tests for light client + Aura"),
			}
		}

		fn make_block_import(&self, client: PeersClient) -> (
			BlockImportAdapter<Self::BlockImport>,
			Option<BoxJustificationImport<Block>>,
			Self::PeerData,
		) {
			(client.as_block_import(), None, ())
		}

		fn peer(&mut self, i: usize) -> &mut AuraPeer {
			&mut self.peers[i]
		}

		fn peers(&self) -> &Vec<AuraPeer> {
			&self.peers
		}
		fn mut_peers<F: FnOnce(&mut Vec<AuraPeer>)>(&mut self, closure: F) {
			closure(&mut self.peers);
		}
	}

	#[test]
	fn authoring_blocks() {
		sp_tracing::try_init_simple();
		let net = AuraTestNet::new(3);

		let peers = &[
			(0, Keyring::Alice),
			(1, Keyring::Bob),
			(2, Keyring::Charlie),
		];

		let net = Arc::new(Mutex::new(net));
		let mut import_notifications = Vec::new();
		let mut aura_futures = Vec::new();

		let mut keystore_paths = Vec::new();
		for (peer_id, key) in peers {
			let mut net = net.lock();
			let peer = net.peer(*peer_id);
			let client = peer.client().as_full().expect("full clients are created").clone();
			let select_chain = peer.select_chain().expect("full client has a select chain");
			let keystore_path = tempfile::tempdir().expect("Creates keystore path");
			let keystore = Arc::new(LocalKeystore::open(keystore_path.path(), None)
				.expect("Creates keystore."));


			SyncCryptoStore::sr25519_generate_new(&*keystore, AURA, Some(&key.to_seed()))
				.expect("Creates authority key");
			keystore_paths.push(keystore_path);

			let environ = DummyFactory(client.clone());
			import_notifications.push(
				client.import_notification_stream()
					.take_while(|n| future::ready(!(n.origin != BlockOrigin::Own && n.header.number() < &5)))
					.for_each(move |_| future::ready(()))
			);

			let slot_duration = slot_duration(&*client).expect("slot duration available");

<<<<<<< HEAD
			let inherent_data_providers = InherentDataProviders::new();
			register_aura_inherent_data_provider(
				&inherent_data_providers, slot_duration.slot_duration()
			).expect("Registers aura inherent data provider");

=======
>>>>>>> ec180313
			aura_futures.push(start_aura::<AuthorityPair, _, _, _, _, _, _, _, _, _, _>(StartAuraParams {
				slot_duration,
				block_import: client.clone(),
				select_chain,
				client,
				proposer_factory: environ,
				sync_oracle: DummyOracle,
				create_inherent_data_providers: |_, _| async {
					let timestamp = TimestampInherentDataProvider::from_system_time();
					let slot = InherentDataProvider::from_timestamp_and_duration(
						*timestamp,
						Duration::from_secs(6),
					);

					Ok((timestamp, slot))
				},
				force_authoring: false,
				backoff_authoring_blocks: Some(BackoffAuthoringOnFinalizedHeadLagging::default()),
				keystore,
				can_author_with: sp_consensus::AlwaysCanAuthor,
				justification_sync_link: (),
				block_proposal_slot_portion: SlotProportion::new(0.5),
				telemetry: None,
			}).expect("Starts aura"));
		}

		futures::executor::block_on(future::select(
			future::poll_fn(move |cx| {
				net.lock().poll(cx);
				Poll::<()>::Pending
			}),
			future::select(
				future::join_all(aura_futures),
				future::join_all(import_notifications)
			)
		));
	}

	#[test]
	fn authorities_call_works() {
		let client = substrate_test_runtime_client::new();

		assert_eq!(client.chain_info().best_number, 0);
		assert_eq!(authorities(&client, &BlockId::Number(0)).unwrap(), vec![
			Keyring::Alice.public().into(),
			Keyring::Bob.public().into(),
			Keyring::Charlie.public().into()
		]);
	}

	#[test]
	fn current_node_authority_should_claim_slot() {
		let net = AuraTestNet::new(4);

		let mut authorities = vec![
			Keyring::Alice.public().into(),
			Keyring::Bob.public().into(),
			Keyring::Charlie.public().into()
		];

		let keystore_path = tempfile::tempdir().expect("Creates keystore path");
		let keystore = LocalKeystore::open(keystore_path.path(), None)
			.expect("Creates keystore.");
		let public = SyncCryptoStore::sr25519_generate_new(&keystore, AuthorityPair::ID, None)
			.expect("Key should be created");
		authorities.push(public.into());

		let net = Arc::new(Mutex::new(net));

		let mut net = net.lock();
		let peer = net.peer(3);
		let client = peer.client().as_full().expect("full clients are created").clone();
		let environ = DummyFactory(client.clone());

		let worker = AuraWorker {
			client: client.clone(),
			block_import: client,
			env: environ,
			keystore: keystore.into(),
			sync_oracle: DummyOracle.clone(),
			force_authoring: false,
			backoff_authoring_blocks: Some(BackoffAuthoringOnFinalizedHeadLagging::default()),
			telemetry: None,
			_key_type: PhantomData::<AuthorityPair>,
			block_proposal_slot_portion: SlotProportion::new(0.5),
		};

		let head = Header::new(
			1,
			H256::from_low_u64_be(0),
			H256::from_low_u64_be(0),
			Default::default(),
			Default::default()
		);
		assert!(worker.claim_slot(&head, 0.into(), &authorities).is_none());
		assert!(worker.claim_slot(&head, 1.into(), &authorities).is_none());
		assert!(worker.claim_slot(&head, 2.into(), &authorities).is_none());
		assert!(worker.claim_slot(&head, 3.into(), &authorities).is_some());
		assert!(worker.claim_slot(&head, 4.into(), &authorities).is_none());
		assert!(worker.claim_slot(&head, 5.into(), &authorities).is_none());
		assert!(worker.claim_slot(&head, 6.into(), &authorities).is_none());
		assert!(worker.claim_slot(&head, 7.into(), &authorities).is_some());
	}

	#[test]
	fn on_slot_returns_correct_block() {
		let net = AuraTestNet::new(4);

		let keystore_path = tempfile::tempdir().expect("Creates keystore path");
		let keystore = LocalKeystore::open(keystore_path.path(), None)
			.expect("Creates keystore.");
		SyncCryptoStore::sr25519_generate_new(
			&keystore,
			AuthorityPair::ID, Some(&Keyring::Alice.to_seed()),
		).expect("Key should be created");

		let net = Arc::new(Mutex::new(net));

		let mut net = net.lock();
		let peer = net.peer(3);
		let client = peer.client().as_full().expect("full clients are created").clone();
		let environ = DummyFactory(client.clone());

		let mut worker = AuraWorker {
			client: client.clone(),
			block_import: client.clone(),
			env: environ,
			keystore: keystore.into(),
			sync_oracle: DummyOracle.clone(),
			force_authoring: false,
			backoff_authoring_blocks: Option::<()>::None,
			telemetry: None,
			_key_type: PhantomData::<AuthorityPair>,
			block_proposal_slot_portion: SlotProportion::new(0.5),
		};

		let head = client.header(&BlockId::Number(0)).unwrap().unwrap();

		let res = futures::executor::block_on(worker.on_slot(
			SlotInfo {
				slot: 0.into(),
				timestamp: 0.into(),
				ends_at: Instant::now() + Duration::from_secs(100),
				inherent_data: InherentData::new(),
				duration: Duration::from_millis(1000),
				chain_head: head,
				block_size_limit: None,
			},
			&mut (),
		)).unwrap();

		// The returned block should be imported and we should be able to get its header by now.
		assert!(client.header(&BlockId::Hash(res.block.hash())).unwrap().is_some());
	}
}<|MERGE_RESOLUTION|>--- conflicted
+++ resolved
@@ -106,11 +106,7 @@
 }
 
 /// Parameters of [`start_aura`].
-<<<<<<< HEAD
-pub struct StartAuraParams<C, SC, I, PF, SO, BS, CAW, L> {
-=======
-pub struct StartAuraParams<C, SC, I, PF, SO, BS, CAW, IDP> {
->>>>>>> ec180313
+pub struct StartAuraParams<C, SC, I, PF, SO, CIDP, BS, CAW, L> {
 	/// The duration of a slot.
 	pub slot_duration: SlotDuration,
 	/// The client to interact with the chain.
@@ -124,7 +120,7 @@
 	/// The sync oracle that can give us the current sync status.
 	pub sync_oracle: SO,
 	/// Something that can create the inherent data providers.
-	pub create_inherent_data_providers: IDP,
+	pub create_inherent_data_providers: CIDP,
 	/// Should we force the authoring of blocks?
 	pub force_authoring: bool,
 	/// The backoff strategy when we miss slots.
@@ -146,11 +142,7 @@
 }
 
 /// Start the aura worker. The returned future should be run in a futures executor.
-<<<<<<< HEAD
-pub fn start_aura<P, B, C, SC, PF, I, SO, BS, CAW, L, Error>(
-=======
-pub fn start_aura<P, B, C, SC, PF, I, SO, CAW, BS, Error, IDP>(
->>>>>>> ec180313
+pub fn start_aura<P, B, C, SC, I, PF, SO, CIDP, BS, CAW, L, Error>(
 	StartAuraParams {
 		slot_duration,
 		client,
@@ -166,34 +158,25 @@
 		justification_sync_link,
 		block_proposal_slot_portion,
 		telemetry,
-<<<<<<< HEAD
-	}: StartAuraParams<C, SC, I, PF, SO, BS, CAW, L>,
-) -> Result<impl Future<Output = ()>, sp_consensus::Error>
-where
-=======
-	}: StartAuraParams<C, SC, I, PF, SO, BS, CAW, IDP>,
+	}: StartAuraParams<C, SC, I, PF, SO, CIDP, BS, CAW, L>,
 ) -> Result<impl Future<Output = ()>, sp_consensus::Error> where
->>>>>>> ec180313
+	P: Pair + Send + Sync,
+	P::Public: AppPublic + Hash + Member + Encode + Decode,
+	P::Signature: TryFrom<Vec<u8>> + Hash + Member + Encode + Decode,
 	B: BlockT,
 	C: ProvideRuntimeApi<B> + BlockOf + ProvideCache<B> + AuxStore + HeaderBackend<B> + Send + Sync,
 	C::Api: AuraApi<B, AuthorityId<P>>,
 	SC: SelectChain<B>,
+	I: BlockImport<B, Transaction = sp_api::TransactionFor<C, B>> + Send + Sync + 'static,
 	PF: Environment<B, Error = Error> + Send + Sync + 'static,
 	PF::Proposer: Proposer<B, Error = Error, Transaction = sp_api::TransactionFor<C, B>>,
-	P: Pair + Send + Sync,
-	P::Public: AppPublic + Hash + Member + Encode + Decode,
-	P::Signature: TryFrom<Vec<u8>> + Hash + Member + Encode + Decode,
-	I: BlockImport<B, Transaction = sp_api::TransactionFor<C, B>> + Send + Sync + 'static,
-	Error: std::error::Error + Send + From<sp_consensus::Error> + 'static,
 	SO: SyncOracle + Send + Sync + Clone,
+	CIDP: CreateInherentDataProviders<B, ()> + Send,
+	CIDP::InherentDataProviders: InherentDataProviderExt + Send,
 	BS: BackoffAuthoringBlocksStrategy<NumberFor<B>> + Send + 'static,
-<<<<<<< HEAD
 	CAW: CanAuthorWith<B> + Send,
 	L: sp_consensus::JustificationSyncLink<B> + 'static,
-=======
-	IDP: CreateInherentDataProviders<B, ()> + Send,
-	IDP::InherentDataProviders: InherentDataProviderExt + Send,
->>>>>>> ec180313
+	Error: std::error::Error + Send + From<sp_consensus::Error> + 'static,
 {
 	let worker = build_aura_worker::<P, _, _, _, _, _, _, _>(BuildAuraWorkerParams {
 		client: client.clone(),
@@ -207,26 +190,13 @@
 		block_proposal_slot_portion,
 	});
 
-<<<<<<< HEAD
-	register_aura_inherent_data_provider(
-		&inherent_data_providers,
-		slot_duration.slot_duration()
-	)?;
-
-=======
->>>>>>> ec180313
 	Ok(sc_consensus_slots::start_slot_worker(
 		slot_duration,
 		select_chain,
 		worker,
 		sync_oracle,
-<<<<<<< HEAD
 		justification_sync_link,
-		inherent_data_providers,
-		AuraSlotCompatible,
-=======
 		create_inherent_data_providers,
->>>>>>> ec180313
 		can_author_with,
 	))
 }
@@ -761,14 +731,6 @@
 
 			let slot_duration = slot_duration(&*client).expect("slot duration available");
 
-<<<<<<< HEAD
-			let inherent_data_providers = InherentDataProviders::new();
-			register_aura_inherent_data_provider(
-				&inherent_data_providers, slot_duration.slot_duration()
-			).expect("Registers aura inherent data provider");
-
-=======
->>>>>>> ec180313
 			aura_futures.push(start_aura::<AuthorityPair, _, _, _, _, _, _, _, _, _, _>(StartAuraParams {
 				slot_duration,
 				block_import: client.clone(),
