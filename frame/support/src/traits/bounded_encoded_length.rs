// This file is part of Substrate.

// Copyright (C) 2019-2021 Parity Technologies (UK) Ltd.
// SPDX-License-Identifier: Apache-2.0

// Licensed under the Apache License, Version 2.0 (the "License");
// you may not use this file except in compliance with the License.
// You may obtain a copy of the License at
//
// 	http://www.apache.org/licenses/LICENSE-2.0
//
// Unless required by applicable law or agreed to in writing, software
// distributed under the License is distributed on an "AS IS" BASIS,
// WITHOUT WARRANTIES OR CONDITIONS OF ANY KIND, either express or implied.
// See the License for the specific language governing permissions and
// limitations under the License.

use codec::{Compact, Encode};
use impl_trait_for_tuples::impl_for_tuples;
use sp_std::{mem, marker::PhantomData};

/// Items implementing `BoundedEncodedLen` have a statically known maximum encoded size.
///
/// Some containers, such as `BoundedVec`, have enforced size limits and this trait
/// can be implemented accurately. Other containers, such as `StorageMap`, do not have enforced size
/// limits. For those containers, it is necessary to make a documented assumption about the maximum
/// usage, and compute the max encoded length based on that assumption.
pub trait BoundedEncodedLen: Encode {
	/// Upper bound, in bytes, of the maximum encoded size of this item.
	fn max_encoded_len() -> usize;
}

macro_rules! impl_primitives {
	( $($t:ty),+ ) => {
		$(
			impl BoundedEncodedLen for $t {
				fn max_encoded_len() -> usize {
					mem::size_of::<$t>()
				}
			}
		)+
	};
}

impl_primitives!(u8, u16, u32, u64, u128, i8, i16, i32, i64, i128);

impl<T> BoundedEncodedLen for Compact<T>
where
	Compact<T>: Encode,
	T: BoundedEncodedLen,
{
	// The compact encoding of a type usually requires fewer bytes, but can occupy 1 additional
	// byte in the worst case.
	fn max_encoded_len() -> usize {
		T::max_encoded_len().saturating_add(1)
	}
}

// impl_for_tuples for values 19 and higher fails because that's where the WrapperTypeEncode impl stops.
#[impl_for_tuples(18)]
impl BoundedEncodedLen for Tuple {
<<<<<<< HEAD
	// for_tuples!( where #( Tuple: BoundedEncodedLen )* );
=======
>>>>>>> 3703843a
	fn max_encoded_len() -> usize {
		let mut len: usize = 0;
		for_tuples!( #( len = len.saturating_add(Tuple::max_encoded_len()); )* );
		len
	}
}

impl<T: BoundedEncodedLen, const N: usize> BoundedEncodedLen for [T; N] {
	fn max_encoded_len() -> usize {
		T::max_encoded_len().saturating_mul(N)
	}
}

impl<T: BoundedEncodedLen> BoundedEncodedLen for Option<T> {
	fn max_encoded_len() -> usize {
		T::max_encoded_len().saturating_add(1)
	}
}

impl<T, E> BoundedEncodedLen for Result<T, E>
where
	T: BoundedEncodedLen,
	E: BoundedEncodedLen,
{
	fn max_encoded_len() -> usize {
		T::max_encoded_len().max(E::max_encoded_len()).saturating_add(1)
	}
}

impl<T> BoundedEncodedLen for PhantomData<T> {
	fn max_encoded_len() -> usize {
		0
	}
}<|MERGE_RESOLUTION|>--- conflicted
+++ resolved
@@ -59,10 +59,6 @@
 // impl_for_tuples for values 19 and higher fails because that's where the WrapperTypeEncode impl stops.
 #[impl_for_tuples(18)]
 impl BoundedEncodedLen for Tuple {
-<<<<<<< HEAD
-	// for_tuples!( where #( Tuple: BoundedEncodedLen )* );
-=======
->>>>>>> 3703843a
 	fn max_encoded_len() -> usize {
 		let mut len: usize = 0;
 		for_tuples!( #( len = len.saturating_add(Tuple::max_encoded_len()); )* );
